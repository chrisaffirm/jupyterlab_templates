{
  "name": "jupyterlab_templates",
  "version": "0.2.3",
<<<<<<< HEAD
  "description": "Notebook templates",
  "author": "Tim Paine",
=======
  "description": "A JupyterLab extension.",
  "author": "the jupyterlab_templates authors",
>>>>>>> f19e409c
  "main": "lib/index.js",
  "repository": {
    "type": "git",
    "url": "https://github.com/timkpaine/jupyterlab_templates.git"
  },
  "license": "Apache-2.0",
  "keywords": [
    "jupyter",
    "jupyterlab",
    "jupyterlab-extension"
  ],
  "scripts": {
    "build": "tsc",
    "build:lab": "rimraf lab-dist && mkdirp lab-dist && cd lab-dist && npm pack ..",
    "build:all": "npm run build && npm run build:lab",
    "clean": "rimraf lib",
    "lint": "./node_modules/.bin/tslint './src/*.ts'",
    "prepublishOnly": "npm run build",
    "test": "jest --coverage --collectCoverageFrom=src/*.{ts}"
  },
  "files": [
    "lib/**/*.{d.ts,eot,gif,html,jpg,js,js.map,json,png,svg,woff2,ttf}",
    "style/**/*.css"
  ],
  "jupyterlab": {
    "extension": true,
    "discovery": {
      "server": {
        "base": {
          "name": "jupyterlab_templates"
        },
        "managers": [
          "pip"
        ]
      }
    }
  },
  "dependencies": {
    "@jupyterlab/application": "^2.0.0",
    "@jupyterlab/apputils": "^2.0.0",
    "@jupyterlab/coreutils": "^4.0.0",
    "@jupyterlab/docmanager": "^2.0.0",
    "@jupyterlab/filebrowser": "^2.0.0",
    "@jupyterlab/launcher": "^2.0.0",
    "@jupyterlab/mainmenu": "^2.0.0",
    "@jupyterlab/notebook": "^2.0.0",
    "@lumino/disposable": "^1.1.2",
    "requests-helper": "^0.1.5"
  },
  "devDependencies": {
    "@babel/preset-env": "^7.5.5",
    "@types/jest": "^24.0.4",
    "babel-jest": "^24.8.0",
    "isomorphic-fetch": "^2.2.1",
    "jest": "^24.1.0",
    "jest-transform-css": "^2.0.0",
    "mkdirp": "^0.5.1",
    "rimraf": "^2.6.1",
    "ts-jest": "^23.10.4",
    "tslint": "^5.14.0",
    "typescript": "^3.1.6"
  }
}<|MERGE_RESOLUTION|>--- conflicted
+++ resolved
@@ -1,13 +1,8 @@
 {
   "name": "jupyterlab_templates",
   "version": "0.2.3",
-<<<<<<< HEAD
   "description": "Notebook templates",
-  "author": "Tim Paine",
-=======
-  "description": "A JupyterLab extension.",
   "author": "the jupyterlab_templates authors",
->>>>>>> f19e409c
   "main": "lib/index.js",
   "repository": {
     "type": "git",
