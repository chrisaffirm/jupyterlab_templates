from codecs import open
from os import path

from jupyter_packaging import (
    combine_commands,
    create_cmdclass,
    ensure_targets,
    get_version,
    install_npm,
)
from setuptools import find_packages, setup

pjoin = path.join

<<<<<<< HEAD
ensure_python(">=3.7")

=======
>>>>>>> 448ae54d
name = "jupyterlab_templates"
here = path.abspath(path.dirname(__file__))
jshere = path.abspath(path.join(path.dirname(__file__), "js"))
version = get_version(pjoin(here, name, "_version.py"))

with open(path.join(here, "README.md"), encoding="utf-8") as f:
    long_description = f.read().replace("\r\n", "\n")

requires = ["jupyterlab>=3.0.0"]

dev_requires = requires + [
    "black>=20.0*",
    "bump2version>=1.0.0",
    "flake8>=3.7.8",
    "flake8-black>=0.2.1",
    "mock",
    "pytest",
    "pytest-cov>=2.6.1",
    "Sphinx>=1.8.4",
    "sphinx-markdown-builder>=0.5.2",
]

data_spec = [
    # Lab extension installed by default:
    (
        "share/jupyter/labextensions/jupyterlab_templates",
        "jupyterlab_templates/labextension",
        "**",
    ),
    # Config to enable server extension by default:
    ("etc/jupyter/jupyter_server_config.d", "jupyter-config", "*.json"),
]


cmdclass = create_cmdclass("js", data_files_spec=data_spec)
cmdclass["js"] = combine_commands(
    install_npm(jshere, build_cmd="build:all"),
    ensure_targets(
        [
            pjoin(jshere, "lib", "index.js"),
            pjoin(jshere, "style", "index.css"),
            pjoin(here, "jupyterlab_templates", "labextension", "package.json"),
        ]
    ),
)


setup(
    name=name,
    version=version,
    description="Notebook templates",
    long_description=long_description,
    long_description_content_type="text/markdown",
    url="https://github.com/jpmorganchase/jupyterlab_templates",
    author="the jupyterlab_templates authors",
    license="Apache 2.0",
    classifiers=[
<<<<<<< HEAD
        "Development Status :: 4 - Beta",
=======
        "Development Status :: 3 - Alpha",
>>>>>>> 448ae54d
        "Programming Language :: Python :: 3",
        "Programming Language :: Python :: 3.7",
        "Programming Language :: Python :: 3.8",
        "Programming Language :: Python :: 3.9",
        "Programming Language :: Python :: 3.10",
        "Framework :: Jupyter",
        "Framework :: Jupyter :: JupyterLab",
    ],
    cmdclass=cmdclass,
    keywords="jupyter jupyterlab",
    packages=find_packages(
        exclude=[
            "tests",
        ]
    ),
    install_requires=requires,
    extras_require={"dev": dev_requires},
    include_package_data=True,
    zip_safe=False,
    python_requires=">=3.7",
)<|MERGE_RESOLUTION|>--- conflicted
+++ resolved
@@ -12,11 +12,6 @@
 
 pjoin = path.join
 
-<<<<<<< HEAD
-ensure_python(">=3.7")
-
-=======
->>>>>>> 448ae54d
 name = "jupyterlab_templates"
 here = path.abspath(path.dirname(__file__))
 jshere = path.abspath(path.join(path.dirname(__file__), "js"))
@@ -74,11 +69,7 @@
     author="the jupyterlab_templates authors",
     license="Apache 2.0",
     classifiers=[
-<<<<<<< HEAD
         "Development Status :: 4 - Beta",
-=======
-        "Development Status :: 3 - Alpha",
->>>>>>> 448ae54d
         "Programming Language :: Python :: 3",
         "Programming Language :: Python :: 3.7",
         "Programming Language :: Python :: 3.8",
